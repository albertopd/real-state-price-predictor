--- conflicted
+++ resolved
@@ -1,3 +1,4 @@
+# 🏠 Real Estate Price Predictor
 # 🏠 Real Estate Price Predictor
 
 [![License: MIT](https://img.shields.io/badge/License-MIT-yellow.svg)](LICENSE) [![Python](https://img.shields.io/badge/Python-3.13-blue.svg)](https://www.python.org/) [![FastAPI](https://img.shields.io/badge/FastAPI-0.115.14-brightgreen.svg)](https://fastapi.tiangolo.com/)
@@ -19,7 +20,6 @@
 
 ```
 real-state-price-predictor/
-<<<<<<< HEAD
 ├── LICENSE
 ├── README.md
 ├── backend/
@@ -45,32 +45,6 @@
 │       └── transformers.py             # Custom transformers for data
 ├── models/
 │   └── model.joblib                    # Trained ML model
-=======
-├── app.py                                # Main FastAPI application entry point
-├── Dockerfile                            # Docker configuration for containerized deployment
-├── LICENSE                               # Project license (MIT)
-├── README.md                             # Project documentation
-├── requirements.txt                      # Python dependencies
-├── data/                                 # Data files used for inference
-│   └── georef-belgium-postal-codes.csv   # Belgian postal codes reference
-├── model/                                # Trained ML model storage
-│   └── model.joblib                      # Serialized model file
-├── predict/                              # Prediction logic
-│   └── prediction.py                     # Functions for price prediction
-├── preprocessing/                        # Data preprocessing pipeline
-│   ├── mappings.py                       # Feature mappings and lookups
-│   ├── pipeline.py                       # Preprocessing pipeline definition
-│   └── transformers.py                   # Custom transformers for data
-├── schemas/                              # Pydantic schemas for request/response validation
-│   ├── common.py                         # Shared schema components
-│   ├── enums.py                          # Enum definitions for property types, etc.
-│   ├── predict_request.py                # Input schema for prediction endpoint
-│   ├── prediction_result.py              # Output schema for prediction results
-│   ├── property_input.py                 # Property feature input schema
-├── utils/                                # Utility functions
-│   ├── feature_engineering.py            # Feature engineering helpers
-│   └── validators.py                     # Input validation utilities
->>>>>>> 536b59bd
 ```
 
 ## 🧾 Requirements
@@ -91,13 +65,8 @@
 Clone the repository and install dependencies:
 
 ```bash
-<<<<<<< HEAD
 git clone https://github.com/albertopd/real-estate-price-predictor.git
 cd real-estate-price-predictor
-=======
-git clone https://github.com/albertopd/real-state-price-predictor.git
-cd real-state-price-predictor
->>>>>>> 536b59bd
 pip install -r requirements.txt
 ```
 
